--- conflicted
+++ resolved
@@ -36,11 +36,7 @@
       const result = parseTestSuite(response);
       expect(result).toBeDefined();
       expect(result).not.toBeNull();
-<<<<<<< HEAD
       // Per RFC-060: Only RED test should be present, GREEN/REFACTOR are stripped
-=======
-      // RFC-060: Parser now strips GREEN/REFACTOR tests and only returns RED tests
->>>>>>> 150aa31b
       expect(result!.red).toBeDefined();
       expect(result!.green).toBeUndefined();
       expect(result!.refactor).toBeUndefined();
